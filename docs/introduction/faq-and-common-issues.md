--- conflicted
+++ resolved
@@ -106,14 +106,10 @@
 
 ## How to change the behavior of the product search on the front-end?
 Full-text product search on the front-end is handled via Elasticsearch.
-<<<<<<< HEAD
-If you want to change its behavior (e.g. make the EAN not as important or change the way the search string is handled - whether to use an n-gram or not) please see [Product Searching via Elasticsearch](/docs/introduction/product-search-via-elasticsearch.md#how-to-change-the-default-index-data-export-setting-and-searching-behavior).
+If you want to change its behavior (e.g. make the EAN not as important or change the way the search string is handled - whether to use an n-gram or not) please see [Product Searching via Elasticsearch](/docs/model/product-search-via-elasticsearch.md#how-to-change-the-default-index-data-export-setting-and-searching-behavior).
 
 ## Why are e-mails sent before end of the script and not immediately
 Project uses `SwiftMailer` package for sending e-mails and defaultly it has set `spool queue` that stores all mails into `memory` until the script execution is at the end.  
 This spooling method helps the user not to wait for the next page to load while the email is sending.
 However, based on implementations of many projects, project gained functionality that releases spool after the `*cronModule` run is ended in case of `cron` phing target that runs all cron modules at once.
-It is also possible to turn the spool off by removing it from [swiftmailer.yml](../../project-base/app/config/packages/swiftmailer.yml) or changing the behavior of storing e-mails based on [symfony docs](https://symfony.com/doc/3.4/email/spool.html) or [snc_redis docs](https://github.com/snc/SncRedisBundle/blob/master/Resources/doc/index.md#swiftmailer-spooling).
-=======
-If you want to change its behavior (e.g. make the EAN not as important or change the way the search string is handled - whether to use an n-gram or not) please see [Product Searching via Elasticsearch](/docs/model/product-search-via-elasticsearch.md#how-to-change-the-default-index-data-export-setting-and-searching-behavior).
->>>>>>> 17aae458
+It is also possible to turn the spool off by removing it from [swiftmailer.yml](../../project-base/app/config/packages/swiftmailer.yml) or changing the behavior of storing e-mails based on [symfony docs](https://symfony.com/doc/3.4/email/spool.html) or [snc_redis docs](https://github.com/snc/SncRedisBundle/blob/master/Resources/doc/index.md#swiftmailer-spooling).