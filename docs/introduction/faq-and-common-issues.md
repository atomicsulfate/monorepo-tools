# FAQ and Common Issues

This section provides only the basic answers to some of the most frequently asked questions.
For more detailed information about the Shopsys Framework, please see [Shopsys Framework Knowledge Base](../index.md).

### Index
- [What are the phing targets?](#what-are-the-phing-targets)
- [What are the data fixtures good for?](#what-are-the-data-fixtures-good-for)
- [How to change a domain URL?](#how-to-change-a-domain-url)
- [How to use database migrations and why the developers should use shopsys:migrations:generate instead of the default Doctrine one?](#how-to-use-database-migrations-and-why-the-developers-should-use-shopsysmigrationsgenerate-instead-of-the-default-doctrine-one)
- [Do I have to run coding standards check over all files?](#do-i-have-to-run-coding-standards-check-over-all-files)
- [Is the application https ready or does it need some extra setting?](#is-the-application-https-ready-or-does-it-need-some-extra-setting)
- [How can I easily translate and set up my new language constants?](#how-can-i-easily-translate-and-set-up-my-new-language-constants)
- [How to set up deployment and production server?](#how-to-set-up-deployment-and-production-server)
- [How to set up the administration with a different locale/language (e.g. Czech)?](#how-to-set-up-the-administration-with-a-different-localelanguage-eg-czech)
- [What are the differences between "listable", "sellable", "offered" and "visible" products?](#what-are-the-differences-between-listable-sellable-offered-and-visible-products)
- [How calculated attributes work?](#how-calculated-attributes-work)
- [How do I change the environment (PRODUCTION/DEVELOPMENT/TEST)?](#how-do-i-change-the-environment-productiondevelopmenttest)
- [Are some periodic tasks part of the Shopsys Framework (cron)?](#are-some-periodic-tasks-part-of-the-shopsys-framework-cron)
- [Why are you using entity data instead of entities for Symfony forms?](#why-are-you-using-entity-data-instead-of-entities-for-symfony-forms)
- [What is the configuration file `services_test.yml` good for?](#what-is-the-configuration-file-services_testyml-good-for)
<<<<<<< HEAD
- [Why are e-mails not sent immediately but at the end of the script](#why-are-e-mails-sent-before-end-of-the-script-and-not-immediately)
=======
- [How to change the behavior of the product search on the front-end?](#how-to-change-the-behavior-of-the-product-search-on-the-front-end)

>>>>>>> 02a71c0a

## What are the phing targets?
Every phing target is a task that can be executed simply by `php phing <target-name>` command.
See more about phing targets in [Console Commands for Application Management (Phing Targets)](./console-commands-for-application-management-phing-targets.md).

## What are the data fixtures good for?
Data fixtures are actually demo data available in the Shopys Framework.
For their installation, use the phing target `db-fixtures-demo`.
This phing target is usually triggered as the part of others phing targets, because it require the application in a certain state, for example, configured domains, an existing database structure, and so on, see `build.xml` and `build-dev.xml`.
Demo data are used for automatic tests and also for installation of demo shop with prepared data.

## How to change a domain URL?
The change of domain url requires two steps.
In the first step, you need to modify the domain url in the configuration file `app/config/domains_urls.yml`.
In the second step, you need to replace all occurrences of the old url address in the database with the new url address.
This scenario is described in more detail in the tutorial [How to Set Up Domains and Locales (Languages)](./how-to-set-up-domains-and-locales.md#4-change-the-url-address-for-an-existing-domain).

## How to use database migrations and why the developers should use shopsys:migrations:generate instead of the default Doctrine one?
Migrations (also known as database migrations) are used to unify the database schema with ORM.
On Shopsys Framework, you can use the phing target `db-migrations-generate` for migrations generation.
Compared to the standard migrations generation process from Doctrine, this phing target does not generate "irreversible" migrations, such as migrations with the operations `DROP` and `DELETE`.
Migrations are described more in detail in the docs [Database Migrations](./database-migrations.md)

## Do I have to run coding standards check over all files?
No, you do not have to.
Some of the coding standards check commands are available in two forms.
The first basic form is used to check all files.
The second additional form, commands with the suffix `-diff`, is used to check only modified files.
For example, the phing target `standards` starts checking of all files in the application while the phing target `standards-diff` starts checking only the modified files.
Modifications are detected via git by comparison against the origin/master version.

## Is the application https ready or does it need some extra setting?
Shopsys Framework is fully prepared for HTTPS.
You can just use `https://<your-domain>` in your `domains_urls.yml` configuration file.
Of course, an SSL certificate must be installed on your server.

## How can I easily translate and set up my new language constants?
To set up the user translations of labels and messages, use the files `messages.en.po` and `validators.en.po`, where `en` represents the locale.
These files are generated for each locale you use, and you can find them in the `ShopBundle/Resources/translations/` directory.
Language settings are described more in detail in the tutorial [How to Set Up Domains and Locales (Languages)](./how-to-set-up-domains-and-locales.md#3-locale-settings).
For more information about translations, see [the separate article](/docs/introduction/translations.md).

## How to set up deployment and production server?
We recommend installation using the Docker for production.
See how to install Shopsys Framework in production and how to proceed when deploying in the tutorial [Installation Using Docker on Production Server](../installation/installation-using-docker-on-production-server.md).

## How to set up the administration with a different locale/language (e.g. Czech)?
The administration uses `en` locale by default.
If you want to switch it to the another locale, set a parameter `shopsys.admin_locale` in your `parameters.yml` configuration.
However, the selected locale has to be one of registered domains locale.
This scenario is described in more detail in the tutorial [How to Set Up Domains and Locales (Languages)](./how-to-set-up-domains-and-locales.md#36-locale-in-administration).

## What are the differences between "listable", "sellable", "offered" and "visible" products?
Products can be grouped into several groups according to their current status or according to what they are used for.
These groups are described in more detail in the article [How to Work with Products](../model/how-to-work-with-products.md).

## How calculated attributes work?
Some attributes that are used on the Shopsys Framework are not set directly, but their value is automatically calculated based on other attributes.
For example, if a category of products does not have a name for a locale of the specific domain, this category will be automatically set as not visible on this domain.
See more about calculated attributes in the article [How to Work with Products](../model/how-to-work-with-products.md).

## How do I change the environment (PRODUCTION/DEVELOPMENT/TEST)?
The environment is determined by the existence of the files `PRODUCTION`, `DEVELOPMENT`, `TEST` in the root of your project.
This file is created automatically during the run of a command `composer install`.
If the command `composer install` is executed, the file `DEVELOPMENT` is created.
If the command `composer install --no-dev` is executed, the file `PRODUCTION` is created.

You can change the environment manually by using the command `php bin/console shopsys:environment:change`.

## Are some periodic tasks part of the Shopsys Framework (cron)?
Yes, there is some prepared configuration for Shopsys Framework cron commands in a file `src/Resources/config/services/cron.yml` in `FrameworkBundle`.
Do not forget to set up a cron on your server to execute [`php phing cron`](/docs/introduction/console-commands-for-application-management-phing-targets.md#cron) every 5 minutes.

## Why are you using entity data instead of entities for Symfony forms?
We are using [entity data objects](../model/entities.md#entity-data) instead of [entities](../model/introduction-to-model-architecture.md#entity)
because Symfony forms need setters for all fields and we don't want to mess entities with them.

## What is the configuration file `services_test.yml` good for?
[`services_test.yml`](../../project-base/src/Shopsys/ShopBundle/Resources/config/services_test.yml)
is a service configuration file that is loaded in TEST environment in addition to
the standard configuration defined in [`services.yml`](../../project-base/src/Shopsys/ShopBundle/Resources/config/services.yml) as sometimes the configuration differs from the standard one and we need to override it.
E.g., by default, all our services are defined as private. However, in tests, we are retrieving some services directly from the container hence we need to have them public in TEST environment.

<<<<<<< HEAD
## Why are e-mails sent before end of the script and not immediately
Project uses `SwiftMailer` package for sending e-mails and defaultly it has set `spool queue` that stores all mails into `memory` until the script execution is at the end.  
This spooling method helps the user not to wait for the next page to load while the email is sending.
However, based on implementations of many projects, project gained functionality that releases spool after the `*cronModule` run is ended in case of `cron` phing target that runs all cron modules at once.
It is also possible to turn the spool off by removing it from [swiftmailer.yml](../../project-base/app/config/packages/swiftmailer.yml) or changing the behavior of storing e-mails based on [symfony docs](https://symfony.com/doc/3.4/email/spool.html) or [snc_redis docs](https://github.com/snc/SncRedisBundle/blob/master/Resources/doc/index.md#swiftmailer-spooling).
=======
## How to change the behavior of the product search on the front-end?
Full-text product search on the front-end is handled via Elasticsearch.
If you want to change its behavior (e.g. make the EAN not as important or change the way the search string is handled - whether to use an n-gram or not) please see [Product Searching via Elasticsearch](/docs/introduction/product-search-via-elasticsearch.md#how-to-change-the-default-index-data-export-setting-and-searching-behavior).
>>>>>>> 02a71c0a
<|MERGE_RESOLUTION|>--- conflicted
+++ resolved
@@ -19,12 +19,8 @@
 - [Are some periodic tasks part of the Shopsys Framework (cron)?](#are-some-periodic-tasks-part-of-the-shopsys-framework-cron)
 - [Why are you using entity data instead of entities for Symfony forms?](#why-are-you-using-entity-data-instead-of-entities-for-symfony-forms)
 - [What is the configuration file `services_test.yml` good for?](#what-is-the-configuration-file-services_testyml-good-for)
-<<<<<<< HEAD
+- [How to change the behavior of the product search on the front-end?](#how-to-change-the-behavior-of-the-product-search-on-the-front-end)
 - [Why are e-mails not sent immediately but at the end of the script](#why-are-e-mails-sent-before-end-of-the-script-and-not-immediately)
-=======
-- [How to change the behavior of the product search on the front-end?](#how-to-change-the-behavior-of-the-product-search-on-the-front-end)
-
->>>>>>> 02a71c0a
 
 ## What are the phing targets?
 Every phing target is a task that can be executed simply by `php phing <target-name>` command.
@@ -108,14 +104,12 @@
 the standard configuration defined in [`services.yml`](../../project-base/src/Shopsys/ShopBundle/Resources/config/services.yml) as sometimes the configuration differs from the standard one and we need to override it.
 E.g., by default, all our services are defined as private. However, in tests, we are retrieving some services directly from the container hence we need to have them public in TEST environment.
 
-<<<<<<< HEAD
+## How to change the behavior of the product search on the front-end?
+Full-text product search on the front-end is handled via Elasticsearch.
+If you want to change its behavior (e.g. make the EAN not as important or change the way the search string is handled - whether to use an n-gram or not) please see [Product Searching via Elasticsearch](/docs/introduction/product-search-via-elasticsearch.md#how-to-change-the-default-index-data-export-setting-and-searching-behavior).
+
 ## Why are e-mails sent before end of the script and not immediately
 Project uses `SwiftMailer` package for sending e-mails and defaultly it has set `spool queue` that stores all mails into `memory` until the script execution is at the end.  
 This spooling method helps the user not to wait for the next page to load while the email is sending.
 However, based on implementations of many projects, project gained functionality that releases spool after the `*cronModule` run is ended in case of `cron` phing target that runs all cron modules at once.
-It is also possible to turn the spool off by removing it from [swiftmailer.yml](../../project-base/app/config/packages/swiftmailer.yml) or changing the behavior of storing e-mails based on [symfony docs](https://symfony.com/doc/3.4/email/spool.html) or [snc_redis docs](https://github.com/snc/SncRedisBundle/blob/master/Resources/doc/index.md#swiftmailer-spooling).
-=======
-## How to change the behavior of the product search on the front-end?
-Full-text product search on the front-end is handled via Elasticsearch.
-If you want to change its behavior (e.g. make the EAN not as important or change the way the search string is handled - whether to use an n-gram or not) please see [Product Searching via Elasticsearch](/docs/introduction/product-search-via-elasticsearch.md#how-to-change-the-default-index-data-export-setting-and-searching-behavior).
->>>>>>> 02a71c0a
+It is also possible to turn the spool off by removing it from [swiftmailer.yml](../../project-base/app/config/packages/swiftmailer.yml) or changing the behavior of storing e-mails based on [symfony docs](https://symfony.com/doc/3.4/email/spool.html) or [snc_redis docs](https://github.com/snc/SncRedisBundle/blob/master/Resources/doc/index.md#swiftmailer-spooling).