--- conflicted
+++ resolved
@@ -1,10 +1,6 @@
 # Installation Using Docker for Linux
 
-<<<<<<< HEAD
-**This guide is for the version which is not released yet. See the [version for `v7.3.0`](https://github.com/shopsys/shopsys/blob/v7.3.0/docs/installation/installation-using-docker-linux.md).**
-=======
 **This guide is for the version which is not released yet. See the [version for `v7.3.1`](https://github.com/shopsys/shopsys/blob/v7.3.1/docs/installation/installation-using-docker-linux.md).**
->>>>>>> 217277ce
 
 This guide covers building new projects based on Shopsys Framework.
 If you want to contribute to the framework itself,
