--- conflicted
+++ resolved
@@ -30,15 +30,6 @@
 - if you deploy to the google cloud, copy new [`.ci/deploy-to-google-cloud.sh`](https://github.com/shopsys/project-base/blob/v7.3.0/.ci/deploy-to-google-cloud.sh) script from `shopsys/project-base` ([#1126](https://github.com/shopsys/shopsys/pull/1126))
 
 ### Configuration
-<<<<<<< HEAD
-- update `phpstan.neon` with following change to skip PHPStan error ([#1086](https://github.com/shopsys/shopsys/pull/1086))
-    ```diff
-     #ignore annotations in generated code#
-     -
-    -    message: '#(PHPDoc tag @(param|return) has invalid value .+ expected TOKEN_IDENTIFIER at offset \d+)#'
-    +    message: '#(PHPDoc tag @(param|return) has invalid value (.|\n)+ expected TOKEN_IDENTIFIER at offset \d+)#'
-         path: %currentWorkingDirectory%/tests/ShopBundle/Test/Codeception/_generated/AcceptanceTesterActions.php
-    ```
 - for `symfony/monolog-bundle` in version `>=3.4.0` you have to unset the incompatible `excluded_404s` configuration from monolog handlers that don't use the `fingers_crossed` type ([#1154](https://github.com/shopsys/shopsys/pull/1154))
     - for lower versions of the library it's still recommended to do so
     - in `app/config/packages/dev/monolog.yml`:
@@ -59,8 +50,6 @@
                         type: "null"
         +               excluded_404s: false
         ```
-=======
->>>>>>> 217277ce
 - change `name.keyword` field in Elasticsearch to sort each language properly ([#1069](https://github.com/shopsys/shopsys/pull/1069))
     - update field `name.keyword` to type `icu_collation_keyword` in `src/Shopsys/ShopBundle/Resources/definition/product/*.json` and set its `language` parameter according to what locale does your domain have:
         - example for English domain from [`1.json` of shopsys/project-base](https://github.com/shopsys/project-base/blob/v7.3.0/src/Shopsys/ShopBundle/Resources/definition/product/1.json) repository.
