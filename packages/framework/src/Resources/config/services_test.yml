--- conflicted
+++ resolved
@@ -194,7 +194,8 @@
         arguments:
             - '@shopsys.shop.component.flash_message.sender.front'
 
-<<<<<<< HEAD
+    Shopsys\FrameworkBundle\Model\Product\Filter\ProductFilterConfigFactory: ~
+
     Shopsys\FrameworkBundle\Model\Product\Search\ProductElasticsearchRepository:
         arguments:
             $indexPrefix: 'test-%env(ELASTIC_SEARCH_INDEX_PREFIX)%'
@@ -202,7 +203,4 @@
     Shopsys\FrameworkBundle\Component\Elasticsearch\ElasticsearchStructureManager:
         arguments:
             - '%shopsys.elasticsearch.structure_dir%'
-            - 'test-%env(ELASTIC_SEARCH_INDEX_PREFIX)%'
-=======
-    Shopsys\FrameworkBundle\Model\Product\Filter\ProductFilterConfigFactory: ~
->>>>>>> 75a88655
+            - 'test-%env(ELASTIC_SEARCH_INDEX_PREFIX)%'