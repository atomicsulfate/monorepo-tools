--- conflicted
+++ resolved
@@ -163,13 +163,8 @@
     protected function extractPrices(int $domainId, Product $product): array
     {
         $prices = [];
-<<<<<<< HEAD
-        $productSellingPrices = $this->productFacade->getAllProductSellingPricesIndexedByDomainId($product)[$domainId];
-        /** @var \Shopsys\FrameworkBundle\Model\Product\Pricing\ProductSellingPrice[] $productSellingPrices */
-=======
         /** @var \Shopsys\FrameworkBundle\Model\Product\Pricing\ProductSellingPrice[] $productSellingPrices */
         $productSellingPrices = $this->productFacade->getAllProductSellingPricesByDomainId($product, $domainId);
->>>>>>> 5a6226b1
         foreach ($productSellingPrices as $productSellingPrice) {
             $prices[] = [
                 'pricing_group_id' => $productSellingPrice->getPricingGroup()->getId(),
